--- conflicted
+++ resolved
@@ -221,12 +221,8 @@
             var fragmentSize = 1024 * 20,
                 frames = value.length;
             let startOffset: Array<number> = [];
-<<<<<<< HEAD
-            var binaryStream = new WriteBufferStream(1024 * 1024 * 20, stream.isLittleEndian);
-=======
 
             var binaryStream: BufferStream = new WriteBufferStream(1024 * 1024 * 20, stream.isLittleEndian);
->>>>>>> d3c7a5fa
             for (var i = 0;i < frames;i++) {
                 startOffset.push(binaryStream.size);
                 var frameBuffer = value[i], frameStream = new ReadBufferStream(frameBuffer),
