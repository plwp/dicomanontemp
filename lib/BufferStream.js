--- conflicted
+++ resolved
@@ -1,4 +1,3 @@
-<<<<<<< HEAD
 var __extends = (this && this.__extends) || (function () {
     var extendStatics = function (d, b) {
         extendStatics = Object.setPrototypeOf ||
@@ -290,297 +289,4 @@
     return WriteBufferStream;
 }(BufferStream));
 export { WriteBufferStream };
-=======
-var __extends = (this && this.__extends) || (function () {
-    var extendStatics = function (d, b) {
-        extendStatics = Object.setPrototypeOf ||
-            ({ __proto__: [] } instanceof Array && function (d, b) { d.__proto__ = b; }) ||
-            function (d, b) { for (var p in b) if (b.hasOwnProperty(p)) d[p] = b[p]; };
-        return extendStatics(d, b);
-    };
-    return function (d, b) {
-        extendStatics(d, b);
-        function __() { this.constructor = d; }
-        d.prototype = b === null ? Object.create(b) : (__.prototype = b.prototype, new __());
-    };
-})();
-//http://jonisalonen.com/2012/from-utf-16-to-utf-8-in-javascript/
-export function toUTF8Array(str) {
-    var utf8 = [];
-    for (var i = 0; i < str.length; i++) {
-        var charcode = str.charCodeAt(i);
-        if (charcode < 0x80)
-            utf8.push(charcode);
-        else if (charcode < 0x800) {
-            utf8.push(0xc0 | (charcode >> 6), 0x80 | (charcode & 0x3f));
-        }
-        else if (charcode < 0xd800 || charcode >= 0xe000) {
-            utf8.push(0xe0 | (charcode >> 12), 0x80 | ((charcode >> 6) & 0x3f), 0x80 | (charcode & 0x3f));
-        }
-        // surrogate pair
-        else {
-            i++;
-            // UTF-16 encodes 0x10000-0x10FFFF by
-            // subtracting 0x10000 and splitting the
-            // 20 bits of 0x0-0xFFFFF into two halves
-            charcode = 0x10000 + (((charcode & 0x3ff) << 10)
-                | (str.charCodeAt(i) & 0x3ff));
-            utf8.push(0xf0 | (charcode >> 18), 0x80 | ((charcode >> 12) & 0x3f), 0x80 | ((charcode >> 6) & 0x3f), 0x80 | (charcode & 0x3f));
-        }
-    }
-    return utf8;
-}
-function toInt(val) {
-    if (isNaN(val)) {
-        throw new Error("Not a number: " + val);
-    }
-    else if (typeof val == 'string') {
-        return parseInt(val);
-    }
-    else
-        return val;
-}
-function toFloat(val) {
-    if (isNaN(val)) {
-        throw new Error("Not a number: " + val);
-    }
-    else if (typeof val == 'string') {
-        return parseFloat(val);
-    }
-    else
-        return val;
-}
-var BufferStream = /** @class */ (function () {
-    function BufferStream(sizeOrBuffer, littleEndian) {
-        this.buffer = typeof sizeOrBuffer == 'number' ? new ArrayBuffer(sizeOrBuffer) : sizeOrBuffer;
-        if (!this.buffer) {
-            this.buffer = new ArrayBuffer(0);
-        }
-        this.view = new DataView(this.buffer);
-        this.offset = 0;
-        this.isLittleEndian = littleEndian || false;
-        this.size = 0;
-    }
-    BufferStream.prototype.setEndian = function (isLittle) {
-        this.isLittleEndian = isLittle;
-    };
-    BufferStream.prototype.writeUint8 = function (value) {
-        this.checkSize(1);
-        this.view.setUint8(this.offset, toInt(value));
-        return this.increment(1);
-    };
-    BufferStream.prototype.writeInt8 = function (value) {
-        this.checkSize(1);
-        this.view.setInt8(this.offset, toInt(value));
-        return this.increment(1);
-    };
-    BufferStream.prototype.writeUint16 = function (value) {
-        this.checkSize(2);
-        this.view.setUint16(this.offset, toInt(value), this.isLittleEndian);
-        return this.increment(2);
-    };
-    BufferStream.prototype.writeInt16 = function (value) {
-        this.checkSize(2);
-        this.view.setInt16(this.offset, toInt(value), this.isLittleEndian);
-        return this.increment(2);
-    };
-    BufferStream.prototype.writeUint32 = function (value) {
-        this.checkSize(4);
-        this.view.setUint32(this.offset, toInt(value), this.isLittleEndian);
-        return this.increment(4);
-    };
-    BufferStream.prototype.writeInt32 = function (value) {
-        this.checkSize(4);
-        this.view.setInt32(this.offset, toInt(value), this.isLittleEndian);
-        return this.increment(4);
-    };
-    BufferStream.prototype.writeFloat = function (value) {
-        this.checkSize(4);
-        this.view.setFloat32(this.offset, toFloat(value), this.isLittleEndian);
-        return this.increment(4);
-    };
-    BufferStream.prototype.writeDouble = function (value) {
-        this.checkSize(8);
-        this.view.setFloat64(this.offset, toFloat(value), this.isLittleEndian);
-        return this.increment(8);
-    };
-    BufferStream.prototype.writeString = function (value) {
-        value = value || "";
-        var utf8 = toUTF8Array(value), bytelen = utf8.length;
-        this.checkSize(bytelen);
-        var startOffset = this.offset;
-        for (var i = 0; i < bytelen; i++) {
-            this.view.setUint8(startOffset, utf8[i]);
-            startOffset++;
-        }
-        return this.increment(bytelen);
-    };
-    BufferStream.prototype.writeHex = function (value) {
-        var len = value.length, blen = len / 2, startOffset = this.offset;
-        this.checkSize(blen);
-        for (var i = 0; i < len; i += 2) {
-            var code = parseInt(value[i], 16), nextCode;
-            if (i == len - 1) {
-                nextCode = null;
-            }
-            else {
-                nextCode = parseInt(value[i + 1], 16);
-            }
-            if (nextCode !== null) {
-                code = (code << 4) | nextCode;
-            }
-            this.view.setUint8(startOffset, code);
-            startOffset++;
-        }
-        return this.increment(blen);
-    };
-    BufferStream.prototype.readUint32 = function () {
-        var val = this.view.getUint32(this.offset, this.isLittleEndian);
-        this.increment(4);
-        return val;
-    };
-    BufferStream.prototype.readUint16 = function () {
-        var val = this.view.getUint16(this.offset, this.isLittleEndian);
-        this.increment(2);
-        return val;
-    };
-    BufferStream.prototype.readUint8 = function () {
-        var val = this.view.getUint8(this.offset);
-        this.increment(1);
-        return val;
-    };
-    BufferStream.prototype.readUint8Array = function (length) {
-        var arr = new Uint8Array(this.buffer, this.offset, length);
-        this.increment(length);
-        return arr;
-    };
-    BufferStream.prototype.readUint16Array = function (length) {
-        var sixlen = length / 2, arr = new Uint16Array(sixlen), i = 0;
-        while (i++ < sixlen) {
-            arr[i] = this.view.getUint16(this.offset, this.isLittleEndian);
-            this.offset += 2;
-        }
-        return arr;
-    };
-    BufferStream.prototype.readInt8 = function () {
-        var val = this.view.getInt8(this.offset);
-        this.increment(1);
-        return val;
-    };
-    BufferStream.prototype.readInt16 = function () {
-        var val = this.view.getInt16(this.offset, this.isLittleEndian);
-        this.increment(2);
-        return val;
-    };
-    BufferStream.prototype.readInt32 = function () {
-        var val = this.view.getInt32(this.offset, this.isLittleEndian);
-        this.increment(4);
-        return val;
-    };
-    BufferStream.prototype.readFloat = function () {
-        var val = this.view.getFloat32(this.offset, this.isLittleEndian);
-        this.increment(4);
-        return val;
-    };
-    BufferStream.prototype.readDouble = function () {
-        var val = this.view.getFloat64(this.offset, this.isLittleEndian);
-        this.increment(8);
-        return val;
-    };
-    BufferStream.prototype.readString = function (length) {
-        var string = '';
-        var numOfMulti = length, index = 0;
-        while (index++ < numOfMulti) {
-            var charCode = this.readUint8();
-            string += String.fromCharCode(charCode);
-        }
-        return string;
-    };
-    BufferStream.prototype.readHex = function (length) {
-        var hexString = '';
-        for (var i = 0; i < length; i++) {
-            hexString += this.readUint8().toString(16).padStart(2, '0');
-        }
-        return hexString;
-    };
-    BufferStream.prototype.checkSize = function (step) {
-        if (this.offset + step > this.buffer.byteLength) {
-            //throw new Error("Writing exceeded the size of buffer");
-            //resize
-            var dst = new ArrayBuffer(this.buffer.byteLength * 2);
-            new Uint8Array(dst).set(new Uint8Array(this.buffer));
-            this.buffer = dst;
-            this.view = new DataView(this.buffer);
-        }
-    };
-    BufferStream.prototype.concat = function (stream) {
-        var newbuf = new ArrayBuffer(this.offset + stream.size), int8 = new Uint8Array(newbuf);
-        int8.set(new Uint8Array(this.getBuffer(0, this.offset)));
-        int8.set(new Uint8Array(stream.getBuffer(0, stream.size)), this.offset);
-        this.buffer = newbuf;
-        this.view = new DataView(this.buffer);
-        this.offset += stream.size;
-        this.size = this.offset;
-        return this.buffer.byteLength;
-    };
-    BufferStream.prototype.increment = function (step) {
-        this.offset += step;
-        if (this.offset > this.size) {
-            this.size = this.offset;
-        }
-        return step;
-    };
-    BufferStream.prototype.getBuffer = function (start, end) {
-        if (start === void 0) { start = 0; }
-        if (end === void 0) { end = 0; }
-        if (!start && !end) {
-            start = 0;
-            end = this.size;
-        }
-        return this.buffer.slice(start, end);
-    };
-    BufferStream.prototype.more = function (length) {
-        if (this.offset + length > this.buffer.byteLength) {
-            throw new Error("Request more than currently allocated buffer");
-        }
-        var newBuf = this.buffer.slice(this.offset, this.offset + length);
-        this.increment(length);
-        return new ReadBufferStream(newBuf);
-    };
-    BufferStream.prototype.reset = function () {
-        this.offset = 0;
-        return this;
-    };
-    BufferStream.prototype.end = function () {
-        return this.offset >= this.buffer.byteLength;
-    };
-    BufferStream.prototype.toEnd = function () {
-        this.offset = this.buffer.byteLength;
-    };
-    return BufferStream;
-}());
-export { BufferStream };
-var ReadBufferStream = /** @class */ (function (_super) {
-    __extends(ReadBufferStream, _super);
-    function ReadBufferStream(buffer, littleEndian) {
-        if (littleEndian === void 0) { littleEndian = false; }
-        var _this = _super.call(this, buffer, littleEndian) || this;
-        _this.size = _this.buffer.byteLength;
-        return _this;
-    }
-    return ReadBufferStream;
-}(BufferStream));
-export { ReadBufferStream };
-var WriteBufferStream = /** @class */ (function (_super) {
-    __extends(WriteBufferStream, _super);
-    function WriteBufferStream(buffer, littleEndian) {
-        if (littleEndian === void 0) { littleEndian = false; }
-        var _this = _super.call(this, buffer, littleEndian) || this;
-        _this.size = 0;
-        return _this;
-    }
-    return WriteBufferStream;
-}(BufferStream));
-export { WriteBufferStream };
->>>>>>> d3c7a5fa
 //# sourceMappingURL=BufferStream.js.map