<<<<<<< HEAD
export declare function toUTF8Array(str: any): number[];
export declare class BufferStream {
    size: number;
    buffer: ArrayBuffer;
    view: DataView;
    offset: number;
    isLittleEndian: boolean;
    constructor(sizeOrBuffer: any, littleEndian: any);
    setEndian(isLittle: any): void;
    writeUint8(value: any): any;
    writeInt8(value: any): any;
    writeUint16(value: any): any;
    writeInt16(value: any): any;
    writeUint32(value: any): any;
    writeInt32(value: any): any;
    writeFloat(value: any): any;
    writeDouble(value: any): any;
    writeString(value: any): any;
    writeHex(value: any): any;
    readUint32(): number;
    readUint16(): number;
    readUint8(): number;
    readUint8Array(length: any): Uint8Array;
    readUint16Array(length: any): Uint16Array;
    readInt16(): number;
    readInt32(): number;
    readFloat(): number;
    readDouble(): number;
    readString(length: any): string;
    readHex(length: any): string;
    checkSize(step: any): void;
    concat(stream: any): number;
    increment(step: any): any;
    getBuffer(start?: number, end?: number): ArrayBuffer;
    more(length: any): ReadBufferStream;
    reset(): this;
    end(): boolean;
    toEnd(): void;
}
export declare class ReadBufferStream extends BufferStream {
    constructor(buffer: any, littleEndian?: boolean);
}
export declare class WriteBufferStream extends BufferStream {
    constructor(buffer: any, littleEndian?: boolean);
}
=======
export declare function toUTF8Array(str: any): number[];
export declare class BufferStream {
    size: number;
    buffer: ArrayBuffer;
    view: DataView;
    offset: number;
    isLittleEndian: boolean;
    constructor(sizeOrBuffer: any, littleEndian: any);
    setEndian(isLittle: any): void;
    writeUint8(value: any): any;
    writeInt8(value: any): any;
    writeUint16(value: any): any;
    writeInt16(value: any): any;
    writeUint32(value: any): any;
    writeInt32(value: any): any;
    writeFloat(value: any): any;
    writeDouble(value: any): any;
    writeString(value: any): any;
    writeHex(value: any): any;
    readUint32(): number;
    readUint16(): number;
    readUint8(): number;
    readUint8Array(length: any): Uint8Array;
    readUint16Array(length: any): Uint16Array;
    readInt8(): number;
    readInt16(): number;
    readInt32(): number;
    readFloat(): number;
    readDouble(): number;
    readString(length: any): string;
    readHex(length: any): string;
    checkSize(step: any): void;
    concat(stream: any): number;
    increment(step: any): any;
    getBuffer(start?: number, end?: number): ArrayBuffer;
    more(length: any): ReadBufferStream;
    reset(): this;
    end(): boolean;
    toEnd(): void;
}
export declare class ReadBufferStream extends BufferStream {
    constructor(buffer: any, littleEndian?: boolean);
}
export declare class WriteBufferStream extends BufferStream {
    constructor(buffer: any, littleEndian?: boolean);
}
>>>>>>> d3c7a5fa
<|MERGE_RESOLUTION|>--- conflicted
+++ resolved
@@ -1,4 +1,3 @@
-<<<<<<< HEAD
 export declare function toUTF8Array(str: any): number[];
 export declare class BufferStream {
     size: number;
@@ -43,52 +42,4 @@
 }
 export declare class WriteBufferStream extends BufferStream {
     constructor(buffer: any, littleEndian?: boolean);
-}
-=======
-export declare function toUTF8Array(str: any): number[];
-export declare class BufferStream {
-    size: number;
-    buffer: ArrayBuffer;
-    view: DataView;
-    offset: number;
-    isLittleEndian: boolean;
-    constructor(sizeOrBuffer: any, littleEndian: any);
-    setEndian(isLittle: any): void;
-    writeUint8(value: any): any;
-    writeInt8(value: any): any;
-    writeUint16(value: any): any;
-    writeInt16(value: any): any;
-    writeUint32(value: any): any;
-    writeInt32(value: any): any;
-    writeFloat(value: any): any;
-    writeDouble(value: any): any;
-    writeString(value: any): any;
-    writeHex(value: any): any;
-    readUint32(): number;
-    readUint16(): number;
-    readUint8(): number;
-    readUint8Array(length: any): Uint8Array;
-    readUint16Array(length: any): Uint16Array;
-    readInt8(): number;
-    readInt16(): number;
-    readInt32(): number;
-    readFloat(): number;
-    readDouble(): number;
-    readString(length: any): string;
-    readHex(length: any): string;
-    checkSize(step: any): void;
-    concat(stream: any): number;
-    increment(step: any): any;
-    getBuffer(start?: number, end?: number): ArrayBuffer;
-    more(length: any): ReadBufferStream;
-    reset(): this;
-    end(): boolean;
-    toEnd(): void;
-}
-export declare class ReadBufferStream extends BufferStream {
-    constructor(buffer: any, littleEndian?: boolean);
-}
-export declare class WriteBufferStream extends BufferStream {
-    constructor(buffer: any, littleEndian?: boolean);
-}
->>>>>>> d3c7a5fa
+}